"""Unit tests for agents."""

from typing import Any, List, Mapping, Optional

from langchain.agents import AgentExecutor, AgentType, initialize_agent
from langchain.agents.tools import Tool
from langchain.callbacks.manager import CallbackManagerForLLMRun
from langchain.llms.base import LLM
from tests.unit_tests.callbacks.fake_callback_handler import FakeCallbackHandler


class FakeListLLM(LLM):
    """Fake LLM for testing that outputs elements of a list."""

    responses: List[str]
    i: int = -1

    def _call(
        self,
        prompt: str,
        stop: Optional[List[str]] = None,
        run_manager: Optional[CallbackManagerForLLMRun] = None,
        **kwargs: Any,
    ) -> str:
        """Increment counter, and then return response in that index."""
        self.i += 1
        print(f"=== Mock Response #{self.i} ===")
        print(self.responses[self.i])
        return self.responses[self.i]

<<<<<<< HEAD
    def get_num_tokens(self, text: str) -> int:
        """Return number of tokens in text."""
        return len(text.split())
=======
    async def _acall(self, *args: Any, **kwargs: Any) -> str:
        return self._call(*args, **kwargs)
>>>>>>> 3cb2d990

    @property
    def _identifying_params(self) -> Mapping[str, Any]:
        return {}

    @property
    def _llm_type(self) -> str:
        """Return type of llm."""
        return "fake_list"


def _get_agent(**kwargs: Any) -> AgentExecutor:
    """Get agent for testing."""
    bad_action_name = "BadAction"
    responses = [
        f"I'm turning evil\nAction: {bad_action_name}\nAction Input: misalignment",
        "Oh well\nFinal Answer: curses foiled again",
    ]
    fake_llm = FakeListLLM(cache=False, responses=responses)

    tools = [
        Tool(
            name="Search",
            func=lambda x: x,
            description="Useful for searching",
        ),
        Tool(
            name="Lookup",
            func=lambda x: x,
            description="Useful for looking up things in a table",
        ),
    ]

    agent = initialize_agent(
        tools,
        fake_llm,
        agent=AgentType.ZERO_SHOT_REACT_DESCRIPTION,
        verbose=True,
        **kwargs,
    )
    return agent


def test_agent_bad_action() -> None:
    """Test react chain when bad action given."""
    agent = _get_agent()
    output = agent.run("when was langchain made")
    assert output == "curses foiled again"


def test_agent_stopped_early() -> None:
    """Test react chain when max iterations or max execution time is exceeded."""
    # iteration limit
    agent = _get_agent(max_iterations=0)
    output = agent.run("when was langchain made")
    assert output == "Agent stopped due to iteration limit or time limit."

    # execution time limit
    agent = _get_agent(max_execution_time=0.0)
    output = agent.run("when was langchain made")
    assert output == "Agent stopped due to iteration limit or time limit."


def test_agent_with_callbacks() -> None:
    """Test react chain with callbacks by setting verbose globally."""
    handler1 = FakeCallbackHandler()
    handler2 = FakeCallbackHandler()

    tool = "Search"
    responses = [
        f"FooBarBaz\nAction: {tool}\nAction Input: misalignment",
        "Oh well\nFinal Answer: curses foiled again",
    ]
    # Only fake LLM gets callbacks for handler2
    fake_llm = FakeListLLM(responses=responses, callbacks=[handler2])
    tools = [
        Tool(
            name="Search",
            func=lambda x: x,
            description="Useful for searching",
        ),
    ]
    agent = initialize_agent(
        tools,
        fake_llm,
        agent=AgentType.ZERO_SHOT_REACT_DESCRIPTION,
    )

    output = agent.run("when was langchain made", callbacks=[handler1])
    assert output == "curses foiled again"

    # 1 top level chain run runs, 2 LLMChain runs, 2 LLM runs, 1 tool run
    assert handler1.chain_starts == handler1.chain_ends == 3
    assert handler1.llm_starts == handler1.llm_ends == 2
    assert handler1.tool_starts == 1
    assert handler1.tool_ends == 1
    # 1 extra agent action
    assert handler1.starts == 7
    # 1 extra agent end
    assert handler1.ends == 7
    assert handler1.errors == 0
    # during LLMChain
    assert handler1.text == 2

    assert handler2.llm_starts == 2
    assert handler2.llm_ends == 2
    assert (
        handler2.chain_starts
        == handler2.tool_starts
        == handler2.tool_ends
        == handler2.chain_ends
        == 0
    )


def test_agent_tool_return_direct() -> None:
    """Test agent using tools that return directly."""
    tool = "Search"
    responses = [
        f"FooBarBaz\nAction: {tool}\nAction Input: misalignment",
        "Oh well\nFinal Answer: curses foiled again",
    ]
    fake_llm = FakeListLLM(responses=responses)
    tools = [
        Tool(
            name="Search",
            func=lambda x: x,
            description="Useful for searching",
            return_direct=True,
        ),
    ]
    agent = initialize_agent(
        tools,
        fake_llm,
        agent=AgentType.ZERO_SHOT_REACT_DESCRIPTION,
    )

    output = agent.run("when was langchain made")
    assert output == "misalignment"


def test_agent_tool_return_direct_in_intermediate_steps() -> None:
    """Test agent using tools that return directly."""
    tool = "Search"
    responses = [
        f"FooBarBaz\nAction: {tool}\nAction Input: misalignment",
        "Oh well\nFinal Answer: curses foiled again",
    ]
    fake_llm = FakeListLLM(responses=responses)
    tools = [
        Tool(
            name="Search",
            func=lambda x: x,
            description="Useful for searching",
            return_direct=True,
        ),
    ]
    agent = initialize_agent(
        tools,
        fake_llm,
        agent=AgentType.ZERO_SHOT_REACT_DESCRIPTION,
        return_intermediate_steps=True,
    )

    resp = agent("when was langchain made")
    assert isinstance(resp, dict)
    assert resp["output"] == "misalignment"
    assert len(resp["intermediate_steps"]) == 1
    action, _action_intput = resp["intermediate_steps"][0]
    assert action.tool == "Search"


def test_agent_with_new_prefix_suffix() -> None:
    """Test agent initilization kwargs with new prefix and suffix."""
    fake_llm = FakeListLLM(
        responses=["FooBarBaz\nAction: Search\nAction Input: misalignment"]
    )
    tools = [
        Tool(
            name="Search",
            func=lambda x: x,
            description="Useful for searching",
            return_direct=True,
        ),
    ]
    prefix = "FooBarBaz"

    suffix = "Begin now!\nInput: {input}\nThought: {agent_scratchpad}"

    agent = initialize_agent(
        tools=tools,
        llm=fake_llm,
        agent=AgentType.ZERO_SHOT_REACT_DESCRIPTION,
        agent_kwargs={"prefix": prefix, "suffix": suffix},
    )

    # avoids "BasePromptTemplate" has no attribute "template" error
    assert hasattr(agent.agent.llm_chain.prompt, "template")  # type: ignore
    prompt_str = agent.agent.llm_chain.prompt.template  # type: ignore
    assert prompt_str.startswith(prefix), "Prompt does not start with prefix"
    assert prompt_str.endswith(suffix), "Prompt does not end with suffix"


def test_agent_lookup_tool() -> None:
    """Test agent lookup tool."""
    fake_llm = FakeListLLM(
        responses=["FooBarBaz\nAction: Search\nAction Input: misalignment"]
    )
    tools = [
        Tool(
            name="Search",
            func=lambda x: x,
            description="Useful for searching",
            return_direct=True,
        ),
    ]
    agent = initialize_agent(
        tools=tools,
        llm=fake_llm,
        agent=AgentType.ZERO_SHOT_REACT_DESCRIPTION,
    )

    assert agent.lookup_tool("Search") == tools[0]<|MERGE_RESOLUTION|>--- conflicted
+++ resolved
@@ -28,14 +28,12 @@
         print(self.responses[self.i])
         return self.responses[self.i]
 
-<<<<<<< HEAD
+    async def _acall(self, *args: Any, **kwargs: Any) -> str:
+        return self._call(*args, **kwargs)
+
     def get_num_tokens(self, text: str) -> int:
         """Return number of tokens in text."""
         return len(text.split())
-=======
-    async def _acall(self, *args: Any, **kwargs: Any) -> str:
-        return self._call(*args, **kwargs)
->>>>>>> 3cb2d990
 
     @property
     def _identifying_params(self) -> Mapping[str, Any]:
